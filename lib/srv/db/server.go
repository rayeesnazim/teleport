/*
Copyright 2020-2021 Gravitational, Inc.

Licensed under the Apache License, Version 2.0 (the "License");
you may not use this file except in compliance with the License.
You may obtain a copy of the License at

    http://www.apache.org/licenses/LICENSE-2.0

Unless required by applicable law or agreed to in writing, software
distributed under the License is distributed on an "AS IS" BASIS,
WITHOUT WARRANTIES OR CONDITIONS OF ANY KIND, either express or implied.
See the License for the specific language governing permissions and
limitations under the License.
*/

package db

import (
	"context"
	"crypto/tls"
	"net"
	"sync"
	"time"

	"github.com/gravitational/teleport"
	apidefaults "github.com/gravitational/teleport/api/defaults"
	"github.com/gravitational/teleport/api/types"
	"github.com/gravitational/teleport/lib/auth"
	"github.com/gravitational/teleport/lib/defaults"
	"github.com/gravitational/teleport/lib/events"
	"github.com/gravitational/teleport/lib/labels"
	"github.com/gravitational/teleport/lib/limiter"
	"github.com/gravitational/teleport/lib/reversetunnel"
	"github.com/gravitational/teleport/lib/services"
	"github.com/gravitational/teleport/lib/srv"
	"github.com/gravitational/teleport/lib/srv/db/cloud"
	"github.com/gravitational/teleport/lib/srv/db/cloud/users"
	"github.com/gravitational/teleport/lib/srv/db/common"
	"github.com/gravitational/teleport/lib/srv/db/mysql"
	"github.com/gravitational/teleport/lib/utils"

	// Import to register MongoDB engine.
	_ "github.com/gravitational/teleport/lib/srv/db/mongodb"
	// Import to register MySQL engine.
	_ "github.com/gravitational/teleport/lib/srv/db/mysql"
	// Import to register Postgres engine.
	_ "github.com/gravitational/teleport/lib/srv/db/postgres"

	"github.com/google/uuid"
	"github.com/gravitational/trace"
	"github.com/jonboulle/clockwork"
	"github.com/sirupsen/logrus"
)

// Config is the configuration for an database proxy server.
type Config struct {
	// Clock used to control time.
	Clock clockwork.Clock
	// DataDir is the path to the data directory for the server.
	DataDir string
	// AuthClient is a client directly connected to the Auth server.
	AuthClient *auth.Client
	// AccessPoint is a caching client connected to the Auth Server.
	AccessPoint auth.DatabaseAccessPoint
	// StreamEmitter is a non-blocking audit events emitter.
	StreamEmitter events.StreamEmitter
	// NewAudit allows to override audit logger in tests.
	NewAudit NewAuditFn
	// TLSConfig is the *tls.Config for this server.
	TLSConfig *tls.Config
	// Limiter limits the number of connections per client IP.
	Limiter *limiter.Limiter
	// Authorizer is used to authorize requests coming from proxy.
	Authorizer auth.Authorizer
	// GetRotation returns the certificate rotation state.
	GetRotation func(role types.SystemRole) (*types.Rotation, error)
	// GetServerInfoFn returns function that returns database info for heartbeats.
	GetServerInfoFn func(database types.Database) func() (types.Resource, error)
	// Hostname is the hostname where this database server is running.
	Hostname string
	// HostID is the id of the host where this database server is running.
	HostID string
	// ResourceMatchers is a list of database resource matchers.
	ResourceMatchers []services.ResourceMatcher
	// AWSMatchers is a list of AWS databases matchers.
	AWSMatchers []services.AWSMatcher
	// Databases is a list of proxied databases from static configuration.
	Databases types.Databases
	// CloudLabels is a service that imports labels from a cloud provider. The labels are shared
	// between all databases.
	CloudLabels labels.Importer
	// OnHeartbeat is called after every heartbeat. Used to update process state.
	OnHeartbeat func(error)
	// OnReconcile is called after each database resource reconciliation.
	OnReconcile func(types.Databases)
	// Auth is responsible for generating database auth tokens.
	Auth common.Auth
	// CADownloader automatically downloads root certs for cloud hosted databases.
	CADownloader CADownloader
	// LockWatcher is a lock watcher.
	LockWatcher *services.LockWatcher
	// CloudClients creates cloud API clients.
	CloudClients common.CloudClients
	// CloudMeta fetches cloud metadata for cloud hosted databases.
	CloudMeta *cloud.Metadata
	// CloudIAM configures IAM for cloud hosted databases.
	CloudIAM *cloud.IAM
<<<<<<< HEAD
	// ConnectedProxyGetter gets the proxies teleport is connected to.
	ConnectedProxyGetter *reversetunnel.ConnectedProxyGetter
=======
	// CloudUsers manage users for cloud hosted databases.
	CloudUsers *users.Users
>>>>>>> c3736c7c
}

// NewAuditFn defines a function that creates an audit logger.
type NewAuditFn func(common.AuditConfig) (common.Audit, error)

// CheckAndSetDefaults makes sure the configuration has the minimum required
// to function.
func (c *Config) CheckAndSetDefaults(ctx context.Context) (err error) {
	if c.Clock == nil {
		c.Clock = clockwork.NewRealClock()
	}
	if c.DataDir == "" {
		return trace.BadParameter("missing DataDir")
	}
	if c.AuthClient == nil {
		return trace.BadParameter("missing AuthClient")
	}
	if c.AccessPoint == nil {
		return trace.BadParameter("missing AccessPoint")
	}
	if c.StreamEmitter == nil {
		return trace.BadParameter("missing StreamEmitter")
	}
	if c.NewAudit == nil {
		c.NewAudit = common.NewAudit
	}
	if c.Auth == nil {
		c.Auth, err = common.NewAuth(common.AuthConfig{
			AuthClient: c.AuthClient,
			Clock:      c.Clock,
		})
		if err != nil {
			return trace.Wrap(err)
		}
	}
	if c.Hostname == "" {
		return trace.BadParameter("missing Hostname")
	}
	if c.HostID == "" {
		return trace.BadParameter("missing HostID")
	}
	if c.TLSConfig == nil {
		return trace.BadParameter("missing TLSConfig")
	}
	if c.Authorizer == nil {
		return trace.BadParameter("missing Authorizer")
	}
	if c.GetRotation == nil {
		return trace.BadParameter("missing GetRotation")
	}
	if c.CADownloader == nil {
		c.CADownloader = NewRealDownloader(c.DataDir)
	}
	if c.LockWatcher == nil {
		return trace.BadParameter("missing LockWatcher")
	}
	if c.CloudClients == nil {
		c.CloudClients = common.NewCloudClients()
	}
	if c.CloudMeta == nil {
		c.CloudMeta, err = cloud.NewMetadata(cloud.MetadataConfig{
			Clients: c.CloudClients,
		})
		if err != nil {
			return trace.Wrap(err)
		}
	}
	if c.CloudIAM == nil {
		c.CloudIAM, err = cloud.NewIAM(ctx, cloud.IAMConfig{
			AccessPoint: c.AccessPoint,
			Clients:     c.CloudClients,
			HostID:      c.HostID,
		})
		if err != nil {
			return trace.Wrap(err)
		}
	}
	if c.Limiter == nil {
		// Use default limiter if nothing is provided. Connection limiting will be disabled.
		c.Limiter, err = limiter.NewLimiter(limiter.Config{})
		if err != nil {
			return trace.Wrap(err)
		}
	}
<<<<<<< HEAD
	if c.ConnectedProxyGetter == nil {
		c.ConnectedProxyGetter = reversetunnel.NewConnectedProxyGetter()
	}

=======
	if c.CloudUsers == nil {
		c.CloudUsers, err = users.NewUsers(users.Config{
			Clients:    c.CloudClients,
			UpdateMeta: c.CloudMeta.Update,
		})
		if err != nil {
			return trace.Wrap(err)
		}
	}
>>>>>>> c3736c7c
	return nil
}

// Server is a database server. It accepts database client requests coming over
// reverse tunnel from Teleport proxy and proxies them to databases.
type Server struct {
	// cfg is the database server configuration.
	cfg Config
	// closeContext is used to indicate the server is closing.
	closeContext context.Context
	// closeFunc is the cancel function of the close context.
	closeFunc context.CancelFunc
	// middleware extracts identity from client certificates.
	middleware *auth.Middleware
	// dynamicLabels contains dynamic labels for databases.
	dynamicLabels map[string]*labels.Dynamic
	// heartbeats holds heartbeats for database servers.
	heartbeats map[string]*srv.Heartbeat
	// watcher monitors changes to database resources.
	watcher *services.DatabaseWatcher
	// proxiedDatabases contains databases this server currently is proxying.
	// Proxied databases are reconciled against monitoredDatabases below.
	proxiedDatabases map[string]types.Database
	// monitoredDatabases contains all cluster databases the proxied databases
	// are reconciled against.
	monitoredDatabases monitoredDatabases
	// reconcileCh triggers reconciliation of proxied databases.
	reconcileCh chan struct{}
	// mu protects access to server infos and databases.
	mu sync.RWMutex
	// log is used for logging.
	log *logrus.Entry
}

// monitoredDatabases is a collection of databases from different sources
// like configuration file, dynamic resources and imported from cloud.
//
// It's updated by respective watchers and is used for reconciling with the
// currently proxied databases.
type monitoredDatabases struct {
	// static are databases from the agent's YAML configuration.
	static types.Databases
	// resources are databases created via CLI or API.
	resources types.Databases
	// cloud are databases detected by cloud watchers.
	cloud types.Databases
	// mu protects access to the fields.
	mu sync.Mutex
}

func (m *monitoredDatabases) setResources(databases types.Databases) {
	m.mu.Lock()
	defer m.mu.Unlock()
	m.resources = databases
}

func (m *monitoredDatabases) setCloud(databases types.Databases) {
	m.mu.Lock()
	defer m.mu.Unlock()
	m.cloud = databases
}

func (m *monitoredDatabases) get() types.ResourcesWithLabelsMap {
	m.mu.Lock()
	defer m.mu.Unlock()
	return append(append(m.static, m.resources...), m.cloud...).AsResources().ToMap()
}

// New returns a new database server.
func New(ctx context.Context, config Config) (*Server, error) {
	err := config.CheckAndSetDefaults(ctx)
	if err != nil {
		return nil, trace.Wrap(err)
	}

	ctx, cancel := context.WithCancel(ctx)
	server := &Server{
		cfg:              config,
		log:              logrus.WithField(trace.Component, teleport.ComponentDatabase),
		closeContext:     ctx,
		closeFunc:        cancel,
		dynamicLabels:    make(map[string]*labels.Dynamic),
		heartbeats:       make(map[string]*srv.Heartbeat),
		proxiedDatabases: config.Databases.ToMap(),
		monitoredDatabases: monitoredDatabases{
			static: config.Databases,
		},
		reconcileCh: make(chan struct{}),
		middleware: &auth.Middleware{
			AccessPoint:   config.AccessPoint,
			AcceptedUsage: []string{teleport.UsageDatabaseOnly},
		},
	}

	// Update TLS config to require client certificate.
	server.cfg.TLSConfig.ClientAuth = tls.RequireAndVerifyClientCert
	server.cfg.TLSConfig.GetConfigForClient = getConfigForClient(
		server.cfg.TLSConfig, server.cfg.AccessPoint, server.log,
		// TODO: Remove UserCA in Teleport 11.
		types.UserCA, types.DatabaseCA)

	return server, nil
}

// startDatabase performs initialization actions for the provided database
// such as starting dynamic labels and initializing CA certificate.
func (s *Server) startDatabase(ctx context.Context, database types.Database) error {
	// For cloud-hosted databases (RDS, Redshift, GCP), try to automatically
	// download a CA certificate.
	// TODO(r0mant): This should ideally become a part of cloud metadata service.
	if err := s.initCACert(ctx, database); err != nil {
		return trace.Wrap(err)
	}
	// Update cloud metadata if it's a cloud hosted database on a best-effort
	// basis.
	if err := s.cfg.CloudMeta.Update(ctx, database); err != nil {
		s.log.Warnf("Failed to fetch cloud metadata for %v: %v.", database, err)
	}
	// Attempts to fetch cloud metadata and configure IAM for cloud-hosted
	// databases on a best-effort basis.
	//
	// TODO(r0mant): It may also make sense to auto-configure IAM upon getting
	// access denied error at connection time in case this fails or the policy
	// gets removed off-band.
	if err := s.cfg.CloudIAM.Setup(ctx, database); err != nil {
		s.log.Warnf("Failed to auto-configure IAM for %v: %v.", database, err)
	}
	// Start a goroutine that will be updating database's command labels (if any)
	// on the defined schedule.
	if err := s.startDynamicLabels(ctx, database); err != nil {
		return trace.Wrap(err)
	}
	if err := fetchMySQLVersion(ctx, database); err != nil {
		// Log, but do not fail. We will fetch the version later.
		s.log.Warnf("Failed to fetch the MySQL version for %s: %v", database.GetName(), err)
	}
	// Heartbeat will periodically report the presence of this proxied database
	// to the auth server.
	if err := s.startHeartbeat(ctx, database); err != nil {
		return trace.Wrap(err)
	}
	// Setup managed users for database.
	if err := s.cfg.CloudUsers.Setup(ctx, database); err != nil {
		s.log.WithError(err).Warnf("Failed to setup users for %v.", database.GetName())
	}

	s.log.Debugf("Started %v.", database)
	return nil
}

// stopDatabase uninitializes the database with the specified name.
func (s *Server) stopDatabase(ctx context.Context, name string) error {
	s.stopDynamicLabels(name)
	if err := s.stopHeartbeat(name); err != nil {
		return trace.Wrap(err)
	}
	s.log.Debugf("Stopped database %q.", name)
	return nil
}

// deleteDatabaseServer deletes database server for the specified database.
func (s *Server) deleteDatabaseServer(ctx context.Context, name string) error {
	err := s.cfg.AuthClient.DeleteDatabaseServer(ctx, apidefaults.Namespace, s.cfg.HostID, name)
	if err != nil && !trace.IsNotFound(err) {
		return trace.Wrap(err)
	}
	return nil
}

// startDynamicLabels starts dynamic labels for the database if it has them.
func (s *Server) startDynamicLabels(ctx context.Context, database types.Database) error {
	if len(database.GetDynamicLabels()) == 0 {
		return nil // Nothing to do.
	}
	dynamic, err := labels.NewDynamic(ctx, &labels.DynamicConfig{
		Labels: database.GetDynamicLabels(),
		Log:    s.log,
	})
	if err != nil {
		return trace.Wrap(err)
	}
	dynamic.Sync()
	dynamic.Start()
	s.mu.Lock()
	defer s.mu.Unlock()
	s.dynamicLabels[database.GetName()] = dynamic
	return nil
}

// getDynamicLabels returns dynamic labels for the specified database.
func (s *Server) getDynamicLabels(name string) *labels.Dynamic {
	s.mu.RLock()
	defer s.mu.RUnlock()
	dynamic, ok := s.dynamicLabels[name]
	if !ok {
		return nil
	}
	return dynamic
}

// stopDynamicLabels stops dynamic labels for the specified database.
func (s *Server) stopDynamicLabels(name string) {
	s.mu.Lock()
	defer s.mu.Unlock()
	dynamic, ok := s.dynamicLabels[name]
	if !ok {
		return
	}
	delete(s.dynamicLabels, name)
	dynamic.Close()
}

// registerDatabase initializes the provided database and adds it to the list
// of databases this server proxies.
func (s *Server) registerDatabase(ctx context.Context, database types.Database) error {
	if err := s.startDatabase(ctx, database); err != nil {
		// Cleanup in case database was initialized only partially.
		if errStop := s.stopDatabase(ctx, database.GetName()); errStop != nil {
			return trace.NewAggregate(err, errStop)
		}
		return trace.Wrap(err)
	}
	s.mu.Lock()
	defer s.mu.Unlock()
	s.proxiedDatabases[database.GetName()] = database
	return nil
}

// updateDatabase updates database that is already registered.
func (s *Server) updateDatabase(ctx context.Context, database types.Database) error {
	// Stop heartbeat and dynamic labels before starting new ones.
	if err := s.stopDatabase(ctx, database.GetName()); err != nil {
		return trace.Wrap(err)
	}
	if err := s.registerDatabase(ctx, database); err != nil {
		// If we failed to re-register, don't keep proxying the old database.
		if errUnregister := s.unregisterDatabase(ctx, database); errUnregister != nil {
			return trace.NewAggregate(err, errUnregister)
		}
		return trace.Wrap(err)
	}
	return nil
}

// unregisterDatabase uninitializes the specified database and removes it from
// the list of databases this server proxies.
func (s *Server) unregisterDatabase(ctx context.Context, database types.Database) error {
	// Deconfigure IAM for the cloud database.
	if err := s.cfg.CloudIAM.Teardown(ctx, database); err != nil {
		s.log.Warnf("Failed to teardown IAM for %v: %v.", database, err)
	}
	// Stop heartbeat, labels, etc.
	if err := s.stopProxyingDatabase(ctx, database); err != nil {
		return trace.Wrap(err)
	}
	return nil
}

// stopProxyingDatabase winds down the proxied database instance by stopping
// its heartbeat and dynamic labels and unregistering it from the list of
// proxied databases.
func (s *Server) stopProxyingDatabase(ctx context.Context, database types.Database) error {
	// Stop heartbeat and dynamic labels updates.
	if err := s.stopDatabase(ctx, database.GetName()); err != nil {
		return trace.Wrap(err)
	}
	// Heartbeat is stopped but if we don't remove this database server,
	// it can linger for up to ~10m until its TTL expires.
	if err := s.deleteDatabaseServer(ctx, database.GetName()); err != nil {
		return trace.Wrap(err)
	}
	s.mu.Lock()
	defer s.mu.Unlock()
	delete(s.proxiedDatabases, database.GetName())
	return nil
}

// getProxiedDatabases returns a list of all databases this server is proxying.
func (s *Server) getProxiedDatabases() (databases types.Databases) {
	s.mu.RLock()
	defer s.mu.RUnlock()
	for _, database := range s.proxiedDatabases {
		databases = append(databases, database)
	}
	return databases
}

// startHeartbeat starts the registration heartbeat to the auth server.
func (s *Server) startHeartbeat(ctx context.Context, database types.Database) error {
	heartbeat, err := srv.NewHeartbeat(srv.HeartbeatConfig{
		Context:         s.closeContext,
		Component:       teleport.ComponentDatabase,
		Mode:            srv.HeartbeatModeDB,
		Announcer:       s.cfg.AccessPoint,
		GetServerInfo:   s.getServerInfoFunc(database),
		KeepAlivePeriod: apidefaults.ServerKeepAliveTTL(),
		AnnouncePeriod:  apidefaults.ServerAnnounceTTL/2 + utils.RandomDuration(apidefaults.ServerAnnounceTTL/10),
		CheckPeriod:     defaults.HeartbeatCheckPeriod,
		ServerTTL:       apidefaults.ServerAnnounceTTL,
		OnHeartbeat:     s.cfg.OnHeartbeat,
	})
	if err != nil {
		return trace.Wrap(err)
	}
	go heartbeat.Run()
	s.mu.Lock()
	defer s.mu.Unlock()
	s.heartbeats[database.GetName()] = heartbeat
	return nil
}

// stopHeartbeat stops the heartbeat for the specified database.
func (s *Server) stopHeartbeat(name string) error {
	s.mu.Lock()
	defer s.mu.Unlock()
	heartbeat, ok := s.heartbeats[name]
	if !ok {
		return nil
	}
	delete(s.heartbeats, name)
	return heartbeat.Close()
}

// getServerInfoFunc returns function that the heartbeater uses to report the
// provided database to the auth server.
//
// It can be overridden by GetServerInfoFn from config by tests.
func (s *Server) getServerInfoFunc(database types.Database) func() (types.Resource, error) {
	if s.cfg.GetServerInfoFn != nil {
		return s.cfg.GetServerInfoFn(database)
	}
	return func() (types.Resource, error) {
		return s.getServerInfo(database)
	}
}

// getServerInfo returns up-to-date database resource e.g. with updated dynamic
// labels.
func (s *Server) getServerInfo(database types.Database) (types.Resource, error) {
	// Make sure to return a new object, because it gets cached by
	// heartbeat and will always compare as equal otherwise.
	s.mu.RLock()
	copy := database.Copy()
	s.mu.RUnlock()
	// Update dynamic labels if the database has them.
	labels := s.getDynamicLabels(copy.GetName())
	if labels != nil {
		copy.SetDynamicLabels(labels.Get())
	}
	if s.cfg.CloudLabels != nil {
		s.cfg.CloudLabels.Apply(copy)
	}
	expires := s.cfg.Clock.Now().UTC().Add(apidefaults.ServerAnnounceTTL)
	server, err := types.NewDatabaseServerV3(types.Metadata{
		Name:    copy.GetName(),
		Expires: &expires,
	}, types.DatabaseServerSpecV3{
		Version:  teleport.Version,
		Hostname: s.cfg.Hostname,
		HostID:   s.cfg.HostID,
		Rotation: s.getRotationState(),
		Database: copy,
		ProxyIDs: s.cfg.ConnectedProxyGetter.GetProxyIDs(),
	})
	if err != nil {
		return nil, trace.Wrap(err)
	}

	return server, nil
}

// getRotationState is a helper to return this server's CA rotation state.
func (s *Server) getRotationState() types.Rotation {
	rotation, err := s.cfg.GetRotation(types.RoleDatabase)
	if err != nil && !trace.IsNotFound(err) {
		s.log.WithError(err).Warn("Failed to get rotation state.")
	}
	if rotation != nil {
		return *rotation
	}
	return types.Rotation{}
}

// Start starts proxying all server's registered databases.
func (s *Server) Start(ctx context.Context) (err error) {
	// Start IAM service that will be configuring IAM auth for databases.
	if err := s.cfg.CloudIAM.Start(ctx); err != nil {
		return trace.Wrap(err)
	}

	// Start cloud users that will be monitoring cloud users.
	go s.cfg.CloudUsers.Start(ctx, s.getProxiedDatabases)

	// Register all databases from static configuration.
	for _, database := range s.cfg.Databases {
		if err := s.registerDatabase(ctx, database); err != nil {
			return trace.Wrap(err)
		}
	}

	// Start reconciler that will be reconciling proxied databases with
	// database resources and cloud instances.
	if err := s.startReconciler(ctx); err != nil {
		return trace.Wrap(err)
	}

	// Start watcher that will be dynamically (un-)registering
	// proxied databases based on the database resources.
	if s.watcher, err = s.startResourceWatcher(ctx); err != nil {
		return trace.Wrap(err)
	}

	// Start watcher that will be monitoring cloud provider databases
	// according to the server's selectors.
	if err := s.startCloudWatcher(ctx); err != nil {
		return trace.Wrap(err)
	}

	// If the agent doesn’t have any static databases configured, send a
	// heartbeat without error to make the component “ready”.
	if len(s.cfg.Databases) == 0 && s.cfg.OnHeartbeat != nil {
		s.cfg.OnHeartbeat(nil)
	}

	return nil
}

// Close stops proxying all server's databases and frees up other resources.
func (s *Server) Close() error {
	var errors []error
	// Stop proxying all databases.
	for _, database := range s.getProxiedDatabases() {
		if err := s.stopProxyingDatabase(s.closeContext, database); err != nil {
			errors = append(errors, trace.WrapWithMessage(
				err, "stopping database %v", database.GetName()))
		}
	}
	// Signal to all goroutines to stop.
	s.closeFunc()
	// Stop the database resource watcher.
	if s.watcher != nil {
		s.watcher.Close()
	}
	// Close all cloud clients.
	errors = append(errors, s.cfg.Auth.Close())
	return trace.NewAggregate(errors...)
}

// Wait will block while the server is running.
func (s *Server) Wait() error {
	<-s.closeContext.Done()
	if err := s.closeContext.Err(); err != nil && err != context.Canceled {
		return trace.Wrap(err)
	}
	return nil
}

// ForceHeartbeat is used by tests to force-heartbeat all registered databases.
func (s *Server) ForceHeartbeat() error {
	s.mu.RLock()
	defer s.mu.RUnlock()
	for name, heartbeat := range s.heartbeats {
		s.log.Debugf("Forcing heartbeat for %q.", name)
		if err := heartbeat.ForceSend(time.Second); err != nil {
			return trace.Wrap(err)
		}
	}
	return nil
}

// HandleConnection accepts the connection coming over reverse tunnel,
// upgrades it to TLS, extracts identity information from it, performs
// authorization and dispatches to the appropriate database engine.
func (s *Server) HandleConnection(conn net.Conn) {
	log := s.log.WithField("addr", conn.RemoteAddr())
	log.Debug("Accepted connection.")
	// Upgrade the connection to TLS since the other side of the reverse
	// tunnel connection (proxy) will initiate a handshake.
	tlsConn := tls.Server(conn, s.cfg.TLSConfig)
	// Make sure to close the upgraded connection, not "conn", otherwise
	// the other side may not detect that connection has closed.
	defer tlsConn.Close()
	// Perform the handshake explicitly, normally it should be performed
	// on the first read/write but when the connection is passed over
	// reverse tunnel it doesn't happen for some reason.
	err := tlsConn.Handshake()
	if err != nil {
		log.WithError(err).Error("Failed to perform TLS handshake.")
		return
	}
	// Now that the handshake has completed and the client has sent us a
	// certificate, extract identity information from it.
	ctx, err := s.middleware.WrapContextWithUser(s.closeContext, tlsConn)
	if err != nil {
		log.WithError(err).Error("Failed to extract identity from connection.")
		return
	}
	// Dispatch the connection for processing by an appropriate database
	// service.
	err = s.handleConnection(ctx, tlsConn)
	if err != nil && !utils.IsOKNetworkError(err) && !trace.IsAccessDenied(err) {
		log.WithError(err).Error("Failed to handle connection.")
		return
	}
}

func (s *Server) handleConnection(ctx context.Context, clientConn net.Conn) error {
	sessionCtx, err := s.authorize(ctx)
	if err != nil {
		return trace.Wrap(err)
	}

	// Create a session tracker so that other services, such as
	// the session upload completer, can track the session's lifetime.
	cancelCtx, cancel := context.WithCancel(ctx)
	defer cancel()

	// Create a session tracker so that other services, such as
	// the session upload completer, can track the session's lifetime.
	if err := s.trackSession(cancelCtx, sessionCtx); err != nil {
		return trace.Wrap(err)
	}

	streamWriter, err := s.newStreamWriter(sessionCtx)
	if err != nil {
		return trace.Wrap(err)
	}
	defer func() {
		// Close session stream in a goroutine since depending on session size
		// it can take a while, and we don't want to block the client.
		go func() {
			// Use the server closing context to make sure that upload
			// continues beyond the session lifetime.
			err := streamWriter.Close(s.closeContext)
			if err != nil {
				sessionCtx.Log.WithError(err).Warn("Failed to close stream writer.")
			}
		}()
	}()
	engine, err := s.dispatch(sessionCtx, streamWriter, clientConn)
	if err != nil {
		return trace.Wrap(err)
	}

	defer func() {
		if r := recover(); r != nil {
			s.log.Warnf("Recovered while handling DB connection from %v: %v.", clientConn.RemoteAddr(), r)
			err = trace.BadParameter("failed to handle client connection")
		}
		if err != nil {
			engine.SendError(err)
		}
	}()

	// Wrap a client connection into monitor that auto-terminates
	// idle connection and connection with expired cert.
	clientConn, err = monitorConn(ctx, monitorConnConfig{
		conn:         clientConn,
		lockWatcher:  s.cfg.LockWatcher,
		lockTargets:  sessionCtx.LockTargets,
		identity:     sessionCtx.Identity,
		checker:      sessionCtx.Checker,
		clock:        s.cfg.Clock,
		serverID:     s.cfg.HostID,
		authClient:   s.cfg.AuthClient,
		teleportUser: sessionCtx.Identity.Username,
		emitter:      s.cfg.AuthClient,
		log:          s.log,
		ctx:          s.closeContext,
	})
	if err != nil {
		return trace.Wrap(err)
	}

	// TODO(jakule): ClientIP should be required starting from 10.0.
	clientIP := sessionCtx.Identity.ClientIP
	if clientIP != "" {
		s.log.Debugf("Real client IP %s", clientIP)

		var release func()
		release, err = s.cfg.Limiter.RegisterRequestAndConnection(clientIP)
		if err != nil {
			return trace.Wrap(err)
		}
		defer release()
	} else {
		s.log.Debug("ClientIP is not set (Proxy Service has to be updated). Rate limiting is disabled.")
	}

	err = engine.HandleConnection(ctx, sessionCtx)
	if err != nil {
		return trace.Wrap(err)
	}
	return nil
}

// dispatch creates and initializes an appropriate database engine for the session.
func (s *Server) dispatch(sessionCtx *common.Session, streamWriter events.StreamWriter, clientConn net.Conn) (common.Engine, error) {
	audit, err := s.cfg.NewAudit(common.AuditConfig{
		Emitter: streamWriter,
	})
	if err != nil {
		return nil, trace.Wrap(err)
	}
	engine, err := s.createEngine(sessionCtx, audit)
	if err != nil {
		return nil, trace.Wrap(err)
	}

	if err := engine.InitializeConnection(clientConn, sessionCtx); err != nil {
		return nil, trace.Wrap(err)
	}

	return engine, nil
}

// createEngine creates a new database engine based on the database protocol.
// An error is returned when a protocol is not supported.
func (s *Server) createEngine(sessionCtx *common.Session, audit common.Audit) (common.Engine, error) {
	return common.GetEngine(sessionCtx.Database.GetProtocol(), common.EngineConfig{
		Auth:         s.cfg.Auth,
		Audit:        audit,
		AuthClient:   s.cfg.AuthClient,
		CloudClients: s.cfg.CloudClients,
		Context:      s.closeContext,
		Clock:        s.cfg.Clock,
		Log:          sessionCtx.Log,
		Users:        s.cfg.CloudUsers,
	})
}

func (s *Server) authorize(ctx context.Context) (*common.Session, error) {
	// Only allow local and remote identities to proxy to a database.
	userType := ctx.Value(auth.ContextUser)
	switch userType.(type) {
	case auth.LocalUser, auth.RemoteUser:
	default:
		return nil, trace.BadParameter("invalid identity: %T", userType)
	}
	// Extract authorizing context and identity of the user from the request.
	authContext, err := s.cfg.Authorizer.Authorize(ctx)
	if err != nil {
		return nil, trace.Wrap(err)
	}
	identity := authContext.Identity.GetIdentity()
	s.log.Debugf("Client identity: %#v.", identity)
	// Fetch the requested database server.
	var database types.Database
	registeredDatabases := s.getProxiedDatabases()
	for _, db := range registeredDatabases {
		if db.GetName() == identity.RouteToDatabase.ServiceName {
			database = db
			break
		}
	}
	if database == nil {
		return nil, trace.NotFound("%q not found among registered databases: %v",
			identity.RouteToDatabase.ServiceName, registeredDatabases)
	}
	s.log.Debugf("Will connect to database %q at %v.", database.GetName(),
		database.GetURI())
	id := uuid.New().String()
	return &common.Session{
		ID:                id,
		ClusterName:       identity.RouteToCluster,
		HostID:            s.cfg.HostID,
		Database:          database,
		Identity:          identity,
		DatabaseUser:      identity.RouteToDatabase.Username,
		DatabaseName:      identity.RouteToDatabase.Database,
		Checker:           authContext.Checker,
		StartupParameters: make(map[string]string),
		Log: s.log.WithFields(logrus.Fields{
			"id": id,
			"db": database.GetName(),
		}),
		LockTargets: authContext.LockTargets(),
	}, nil
}

// fetchMySQLVersion tries to connect to MySQL instance, read initial handshake package and extract
// the server version.
func fetchMySQLVersion(ctx context.Context, database types.Database) error {
	if database.GetProtocol() != defaults.ProtocolMySQL || database.GetMySQLServerVersion() != "" {
		return nil
	}

	// Try to extract the engine version for AWS metadata labels.
	if database.IsRDS() {
		version := services.GetMySQLEngineVersion(database.GetMetadata().Labels)
		if version != "" {
			database.SetMySQLServerVersion(version)
			return nil
		}
	}

	ctx, cancel := context.WithTimeout(ctx, 7*time.Second)
	defer cancel()

	version, err := mysql.FetchMySQLVersion(ctx, database)
	if err != nil {
		return trace.Wrap(err)
	}

	database.SetMySQLServerVersion(version)

	return nil
}

// trackSession creates a new session tracker for the database session.
// While ctx is open, the session tracker's expiration will be extended
// on an interval. Once the ctx is closed, the session tracker's state
// will be updated to terminated.
func (s *Server) trackSession(ctx context.Context, sessionCtx *common.Session) error {
	trackerSpec := types.SessionTrackerSpecV1{
		SessionID:    sessionCtx.ID,
		Kind:         string(types.DatabaseSessionKind),
		State:        types.SessionState_SessionStateRunning,
		Hostname:     sessionCtx.HostID,
		DatabaseName: sessionCtx.DatabaseName,
		ClusterName:  sessionCtx.ClusterName,
		Login:        sessionCtx.Identity.GetUserMetadata().Login,
		Participants: []types.Participant{{
			User: sessionCtx.Identity.Username,
		}},
		HostUser: sessionCtx.Identity.Username,
		Created:  s.cfg.Clock.Now(),
	}

	s.log.Debugf("Creating tracker for session %v", sessionCtx.ID)
	tracker, err := srv.NewSessionTracker(ctx, trackerSpec, s.cfg.AuthClient)
	switch {
	case err == nil:
	case trace.IsAccessDenied(err):
		// Ignore access denied errors, which we may get if the auth
		// server is v9.2.3 or earlier, since only node, proxy, and
		// kube roles had permission to create session trackers.
		// DELETE IN 11.0.0
		s.log.Debugf("Insufficient permissions to create session tracker, skipping session tracking for session %v", sessionCtx.ID)
		return nil
	default: // aka err != nil
		return trace.Wrap(err)
	}

	go func() {
		if err := tracker.UpdateExpirationLoop(ctx, s.cfg.Clock); err != nil {
			s.log.WithError(err).Debugf("Failed to update session tracker expiration for session %v", sessionCtx.ID)
		}
	}()

	go func() {
		<-ctx.Done()
		if err := tracker.Close(s.closeContext); err != nil {
			s.log.WithError(err).Debugf("Failed to close session tracker for session %v", sessionCtx.ID)
		}
	}()

	return nil
}<|MERGE_RESOLUTION|>--- conflicted
+++ resolved
@@ -106,13 +106,10 @@
 	CloudMeta *cloud.Metadata
 	// CloudIAM configures IAM for cloud hosted databases.
 	CloudIAM *cloud.IAM
-<<<<<<< HEAD
 	// ConnectedProxyGetter gets the proxies teleport is connected to.
 	ConnectedProxyGetter *reversetunnel.ConnectedProxyGetter
-=======
 	// CloudUsers manage users for cloud hosted databases.
 	CloudUsers *users.Users
->>>>>>> c3736c7c
 }
 
 // NewAuditFn defines a function that creates an audit logger.
@@ -197,12 +194,10 @@
 			return trace.Wrap(err)
 		}
 	}
-<<<<<<< HEAD
 	if c.ConnectedProxyGetter == nil {
 		c.ConnectedProxyGetter = reversetunnel.NewConnectedProxyGetter()
 	}
 
-=======
 	if c.CloudUsers == nil {
 		c.CloudUsers, err = users.NewUsers(users.Config{
 			Clients:    c.CloudClients,
@@ -212,7 +207,6 @@
 			return trace.Wrap(err)
 		}
 	}
->>>>>>> c3736c7c
 	return nil
 }
 
