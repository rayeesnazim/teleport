--- conflicted
+++ resolved
@@ -435,28 +435,12 @@
 				}
 			case tdp.SharedDirectoryListResponse:
 				if c.cfg.AllowDirectorySharing {
-<<<<<<< HEAD
-					// fsoList is memory handled by Go, and will be freed
-					// by the garbage collector automatically sometime after
-					// this code block ends.
-					fsoList := make([]C.CGOFileSystemObject, 0, len(m.FsoList))
-
-					// For each FileSystemObject in FsoList, convert
-					// to a CGOFileSystemObject.
-					for _, fso := range m.FsoList {
-						path := C.CString(fso.Path)
-						// We create the CString, so its our responsibility
-						// to free it. It's handle_tdp_sd_list_response's responsibility
-						// to copy the memory pointed to it.
-						defer C.free(unsafe.Pointer(path))
-=======
 					fsoList := make([]C.CGOFileSystemObject, 0, len(m.FsoList))
 
 					for _, fso := range m.FsoList {
 						path := C.CString(fso.Path)
 						defer C.free(unsafe.Pointer(path))
 
->>>>>>> 05b75740
 						fsoList = append(fsoList, C.CGOFileSystemObject{
 							last_modified: C.uint64_t(fso.LastModified),
 							size:          C.uint64_t(fso.Size),
